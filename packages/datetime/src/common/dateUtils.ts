/*
 * Copyright 2015 Palantir Technologies, Inc. All rights reserved.
 * Licensed under the BSD-3 License as modified (the “License”); you may obtain a copy
 * of the license at https://github.com/palantir/blueprint/blob/master/LICENSE
 * and https://github.com/palantir/blueprint/blob/master/PATENTS
 */

import * as moment from "moment";

export type DateRange = [Date | undefined, Date | undefined];

export enum DateRangeBoundary {
    START,
    END,
}

export function areEqual(date1: Date, date2: Date) {
    if (date1 == null && date2 == null) {
        return true;
    } else if (date1 == null || date2 == null) {
        return false;
    } else {
        return date1.getTime() === date2.getTime();
    }
}

export function areSameDay(date1: Date, date2: Date) {
    return date1 != null
        && date2 != null
        && date1.getDate() === date2.getDate()
        && date1.getMonth() === date2.getMonth()
        && date1.getFullYear() === date2.getFullYear();
}

export function areSameMonth(date1: Date, date2: Date) {
    return date1 != null
        && date2 != null
        && date1.getMonth() === date2.getMonth()
        && date1.getFullYear() === date2.getFullYear();
}

export function areSameTime(date1: Date, date2: Date) {
    return date1 != null
        && date2 != null
        && date1.getHours() === date2.getHours()
        && date1.getMinutes() === date2.getMinutes()
        && date1.getSeconds() === date2.getSeconds()
        && date1.getMilliseconds() === date2.getMilliseconds();
}

export function clone(d: Date) {
    return new Date(d.getTime());
}

export function isDayInRange(date: Date, dateRange: DateRange, exclusive = false) {
    if (date == null) {
        return false;
    }

    const day = clone(date);
    const start = clone(dateRange[0]);
    const end = clone(dateRange[1]);

    day.setHours(0, 0, 0, 0);
    start.setHours(0, 0, 0, 0);
    end.setHours(0, 0, 0, 0);

    return start <= day && day <= end
        && (!exclusive
            || !areSameDay(start, day) && !areSameDay(day, end));
}

export function isDayRangeInRange(innerRange: DateRange, outerRange: DateRange) {
    return (innerRange[0] == null || isDayInRange(innerRange[0], outerRange))
        && (innerRange[1] == null || isDayInRange(innerRange[1], outerRange));
}

export function isMonthInRange(date: Date, dateRange: DateRange) {
    if (date == null) {
        return false;
    }

    const day = clone(date);
    const start = clone(dateRange[0]);
    const end = clone(dateRange[1]);

    day.setDate(1);
    start.setDate(1);
    end.setDate(1);
    day.setHours(0, 0, 0, 0);
    start.setHours(0, 0, 0, 0);
    end.setHours(0, 0, 0, 0);

    return start <= day && day <= end;
}

/**
 * @returns a Date at the exact time-wise midpoint between startDate and endDate
 */
export function getDateBetween(dateRange: DateRange) {
    const start = dateRange[0].getTime();
    const end = dateRange[1].getTime();
    const middle = start + (end - start) * 0.5;
    return new Date(middle);
}

export function getDateTime(date: Date, time: Date) {
<<<<<<< HEAD
    return new Date(date.getFullYear(), date.getMonth(), date.getDate(),
           time.getHours(), time.getMinutes(), time.getSeconds(), time.getMilliseconds());
}

export function toFormattedDateString(date: Date, format: string) {
    return moment(date).format(format);
}

export function toDateRange(startDate: Date, endDate: Date) {
    return [startDate, endDate] as DateRange;
}

/**
 * Translate a moment into a Date object, adjusting the moment timezone into the
 * local one (a no-op unless moment-timezone's setDefault has been called).
 */
export function fromMomentToDate(momentDate: moment.Moment) {
    if (momentDate == null) {
        return undefined;
    } else {
        return new Date(
            momentDate.year(),
            momentDate.month(),
            momentDate.date(),
            momentDate.hours(),
            momentDate.minutes(),
            momentDate.seconds(),
            momentDate.milliseconds(),
        );
    }
}

/**
 * Translate a Date object into a moment, adjusting the local timezone into the
 * moment one (a no-op unless moment-timezone's setDefault has been called).
 */
export function fromDateToMoment(date: Date) {
    if (date == null || typeof date === "string") {
        return moment(date);
    } else {
        return moment([
            date.getFullYear(),
            date.getMonth(),
            date.getDate(),
            date.getHours(),
            date.getMinutes(),
            date.getSeconds(),
            date.getMilliseconds(),
        ]);
    }
}

/**
 * Translate a DateRange into a two-element array of moments, adjusting the
 * local timezone into the moment one (a no-op unless moment-timezone's
 * setDefault has been called).
 */
export function fromDateRangeToMomentArray(dateRange: DateRange) {
    if (dateRange == null) {
        return null;
    }
    return [
        fromDateToMoment(dateRange[0]),
        fromDateToMoment(dateRange[1]),
    ];
=======
    if (date === null) {
        return null;
    } else if (time === null) {
        return new Date(date.getFullYear(), date.getMonth(), date.getDate(), 0, 0, 0, 0);
    } else {
        return new Date(date.getFullYear(), date.getMonth(), date.getDate(),
            time.getHours(), time.getMinutes(), time.getSeconds(), time.getMilliseconds());
    }
>>>>>>> 5e8adaf8
}<|MERGE_RESOLUTION|>--- conflicted
+++ resolved
@@ -105,9 +105,14 @@
 }
 
 export function getDateTime(date: Date, time: Date) {
-<<<<<<< HEAD
-    return new Date(date.getFullYear(), date.getMonth(), date.getDate(),
-           time.getHours(), time.getMinutes(), time.getSeconds(), time.getMilliseconds());
+    if (date === null) {
+        return null;
+    } else if (time === null) {
+        return new Date(date.getFullYear(), date.getMonth(), date.getDate(), 0, 0, 0, 0);
+    } else {
+        return new Date(date.getFullYear(), date.getMonth(), date.getDate(),
+            time.getHours(), time.getMinutes(), time.getSeconds(), time.getMilliseconds());
+    }
 }
 
 export function toFormattedDateString(date: Date, format: string) {
@@ -171,14 +176,4 @@
         fromDateToMoment(dateRange[0]),
         fromDateToMoment(dateRange[1]),
     ];
-=======
-    if (date === null) {
-        return null;
-    } else if (time === null) {
-        return new Date(date.getFullYear(), date.getMonth(), date.getDate(), 0, 0, 0, 0);
-    } else {
-        return new Date(date.getFullYear(), date.getMonth(), date.getDate(),
-            time.getHours(), time.getMinutes(), time.getSeconds(), time.getMilliseconds());
-    }
->>>>>>> 5e8adaf8
 }