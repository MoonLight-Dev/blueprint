--- conflicted
+++ resolved
@@ -12,15 +12,8 @@
   <input type="file" {{:modifier}}/>
   <span class="pt-file-upload-input">Choose file...</span>
 </label>
-<<<<<<< HEAD
-=======
 
 :disabled - Disabled
-
-Weight: 10
-
-Styleguide components.forms.fileupload
->>>>>>> 14a9ee11
 */
 
 .pt-file-upload {
