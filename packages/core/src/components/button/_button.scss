--- conflicted
+++ resolved
@@ -212,86 +212,4 @@
   &.pt-disabled {
     color: $button-color-disabled;
   }
-}
-
-<<<<<<< HEAD
-a.pt-button {
-  @extend %pt-button-link;
-}
-
-.pt-button.pt-active {
-  // .pt-active should function identically to :active pseudo-class
-  // stylelint-disable-next-line scss/at-extend-no-missing-placeholder
-  @extend .pt-button:active;
-
-  &.pt-disabled,
-  &:disabled {
-    background: $button-background-color-active-disabled;
-
-    .pt-dark & {
-      background: $dark-button-background-color-active-disabled;
-    }
-  }
-}
-
-.pt-button.pt-disabled {
-  // make .pt-disabled class have same effect as :disabled state
-  // stylelint-disable-next-line scss/at-extend-no-missing-placeholder
-  @extend .pt-button:disabled;
-}
-=======
-/*
-JavaScript API
-
-The `Button` and `AnchorButton` components are available in the __@blueprintjs/core__ package.
-Make sure to review the [general usage docs for JS components](#components.usage).
-
-Button components render buttons with Blueprint classes and attributes.
-See the [Buttons CSS docs](#components.button.css) for styling options.
-
-You can provide your own props to these components as if they were regular JSX HTML elements. If you
-provide a `className` prop, the class names you provide will be added alongside of the default
-Blueprint class name. If you specify other attributes that the component provides, such as a `role`
-for an `<AnchorButton>`, you'll overide the default value.
-
-<div class="pt-callout pt-intent-danger pt-icon-error">
-  <h5>Interactions with disabled buttons</h5>
-  Use `AnchorButton` if you need mouse interaction events (such as hovering) on a disabled button.
-  This is because `Button` and `AnchorButton` handle the `disabled` prop differently: `Button` uses
-  the native `disabled` attribute on the `<button>` tag so the browser disables all interactions,
-  but `AnchorButton` uses the class `.pt-disabled` because `<a>` tags do not support the `disabled`
-  attribute. As a result, the `AnchorButton` component will prevent *only* the `onClick` handler
-  when disabled but permit other events.
-</div>
-
-@react-example ButtonsExample
-
-Styleguide components.button.js
-*/
-
-/*
-Anchor button
-
-```
-<AnchorButton text="Click" />
-// renders:
-<a class="pt-button" role="button" tabIndex={0}>Click</a>
-```
-
-Styleguide: components.button.js.anchor-button
-*/
-
-/*
-Button
-
-```
-<Button iconName="refresh" />
-// renders:
-<button class="pt-button pt-icon-refresh" type="button"></button>
-```
-
-@interface IButtonProps
-
-Styleguide: components.button.js.button
-*/
->>>>>>> 14a9ee11
+}